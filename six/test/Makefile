LIB_PATH = ../../six/:../../two/:../../three/
TWO_PKGS = \
	./two_extend/...

THREE_PKGS = \
<<<<<<< HEAD
	./three/... \
	./three_extend/... \
	./three_init/... \

PKGS = \
	./aggregator/...
=======
	./three_extend/...

PKGS = \
	./init/... \
	./six/...
>>>>>>> 5c4e044f

all: test

test:
<<<<<<< HEAD
	@DYLD_LIBRARY_PATH=$(LIB_PATH) LD_LIBRARY_PATH=$(LIB_PATH) TEST_TWO= go test -count=1 $(TWO_PKGS) $(PKGS)
	@echo
=======
	@echo Run Python2 testsuite...
	@DYLD_LIBRARY_PATH=$(LIB_PATH) LD_LIBRARY_PATH=$(LIB_PATH) TEST_TWO= go test -count=1 $(TWO_PKGS) $(PKGS)
	@echo
	@echo Run Python3 testsuite...
>>>>>>> 5c4e044f
	@DYLD_LIBRARY_PATH=$(LIB_PATH) LD_LIBRARY_PATH=$(LIB_PATH) go test -count=1 $(THREE_PKGS) $(PKGS)<|MERGE_RESOLUTION|>--- conflicted
+++ resolved
@@ -3,31 +3,17 @@
 	./two_extend/...
 
 THREE_PKGS = \
-<<<<<<< HEAD
-	./three/... \
-	./three_extend/... \
-	./three_init/... \
-
-PKGS = \
-	./aggregator/...
-=======
 	./three_extend/...
 
 PKGS = \
 	./init/... \
 	./six/...
->>>>>>> 5c4e044f
 
 all: test
 
 test:
-<<<<<<< HEAD
-	@DYLD_LIBRARY_PATH=$(LIB_PATH) LD_LIBRARY_PATH=$(LIB_PATH) TEST_TWO= go test -count=1 $(TWO_PKGS) $(PKGS)
-	@echo
-=======
 	@echo Run Python2 testsuite...
 	@DYLD_LIBRARY_PATH=$(LIB_PATH) LD_LIBRARY_PATH=$(LIB_PATH) TEST_TWO= go test -count=1 $(TWO_PKGS) $(PKGS)
 	@echo
 	@echo Run Python3 testsuite...
->>>>>>> 5c4e044f
 	@DYLD_LIBRARY_PATH=$(LIB_PATH) LD_LIBRARY_PATH=$(LIB_PATH) go test -count=1 $(THREE_PKGS) $(PKGS)