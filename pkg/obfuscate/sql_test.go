--- conflicted
+++ resolved
@@ -701,26 +701,16 @@
 						ReplaceDigits: true,
 					},
 				}).ObfuscateSQLString(tt.query)
-<<<<<<< HEAD
-				assert.NoError(err)
+				require.NoError(t, err)
 				assert.Equal(tt.tables, oq.Metadata.TablesCSV)
-=======
-				require.NoError(t, err)
-				assert.Equal(tt.tables, oq.TablesCSV)
->>>>>>> 6641e795
 				assert.Equal(tt.obfuscated, oq.Query)
 
 				oq, err = NewObfuscator(Config{}).ObfuscateSQLStringWithOptions(tt.query, &SQLConfig{
 					TableNames:    true,
 					ReplaceDigits: true,
 				})
-<<<<<<< HEAD
-				assert.NoError(err)
+				require.NoError(t, err)
 				assert.Equal(tt.tables, oq.Metadata.TablesCSV)
-=======
-				require.NoError(t, err)
-				assert.Equal(tt.tables, oq.TablesCSV)
->>>>>>> 6641e795
 				assert.Equal(tt.obfuscated, oq.Query)
 			})
 		}
