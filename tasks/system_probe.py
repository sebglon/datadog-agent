--- conflicted
+++ resolved
@@ -321,25 +321,9 @@
     commands.append(cmd.format(flags=" ".join(flags + ["-DDEBUG=1"]), file=debug_obj_file))
 
     if install:
-<<<<<<< HEAD
-        assets_cmd = os.environ["GOPATH"]+"/bin/go-bindata -pkg bytecode -prefix '{c_dir}' -modtime 1 -o '{go_file}' '{obj_file}' '{debug_obj_file}' '{tcp_queue_length_kern_c_file}' '{tcp_queue_length_kern_user_h_file}' '{oom_kill_kern_c_file}' '{oom_kill_kern_user_h_file}' '{bpf_common_h_file}'"
-
-        go_file = os.path.join(bpf_dir, "bytecode", "tracer-ebpf.go")
-        commands.append(assets_cmd.format(
-            c_dir=c_dir,
-            go_file=go_file,
-            obj_file=obj_file,
-            debug_obj_file=debug_obj_file,
-            tcp_queue_length_kern_c_file=os.path.join(c_dir, "tcp-queue-length-kern.c"),
-            tcp_queue_length_kern_user_h_file=os.path.join(c_dir, "tcp-queue-length-kern-user.h"),
-            oom_kill_kern_c_file=os.path.join(c_dir, "oom-kill-kern.c"),
-            oom_kill_kern_user_h_file=os.path.join(c_dir, "oom-kill-kern-user.h"),
-            bpf_common_h_file=os.path.join(c_dir, "bpf-common.h"),
-        ))
-=======
         assets_cmd = (
             os.environ["GOPATH"]
-            + "/bin/go-bindata -pkg bytecode -prefix '{c_dir}' -modtime 1 -o '{go_file}' '{obj_file}' '{debug_obj_file}' '{tcp_queue_length_kern_c_file}' '{tcp_queue_length_kern_user_h_file}'"
+            + "/bin/go-bindata -pkg bytecode -prefix '{c_dir}' -modtime 1 -o '{go_file}' '{obj_file}' '{debug_obj_file}' '{tcp_queue_length_kern_c_file}' '{tcp_queue_length_kern_user_h_file}' '{oom_kill_kern_c_file}' '{oom_kill_kern_user_h_file}' '{bpf_common_h_file}'"
         )
         go_file = os.path.join(bpf_dir, "bytecode", "tracer-ebpf.go")
         commands.append(
@@ -350,9 +334,11 @@
                 debug_obj_file=debug_obj_file,
                 tcp_queue_length_kern_c_file=os.path.join(c_dir, "tcp-queue-length-kern.c"),
                 tcp_queue_length_kern_user_h_file=os.path.join(c_dir, "tcp-queue-length-kern-user.h"),
+                oom_kill_kern_c_file=os.path.join(c_dir, "oom-kill-kern.c"),
+                oom_kill_kern_user_h_file=os.path.join(c_dir, "oom-kill-kern-user.h"),
+                bpf_common_h_file=os.path.join(c_dir, "bpf-common.h"),
             )
         )
->>>>>>> 145caeb9
 
         commands.append("gofmt -w -s {go_file}".format(go_file=go_file))
 
